import os
from setuptools import setup, find_packages

# single source of truth for package version
version_ns = {}
with open(os.path.join("materials_io", "version.py")) as f:
    exec(f.read(), version_ns)
version = version_ns['__version__']

# Requirements for the extras
extra_reqs = {
    'ase': ['ase>=3'],
    'crystal_structure': ['pymatgen>=2018.11.30', 'ase>=3'],
    'csv': ['tableschema>=1<2'],
    'dft': ['dfttopif>=1.1.0'],
<<<<<<< HEAD
    'electron_microscopy': ['hyperspy>=1.4.1'],
    'file': ['python-magic>=0.4.15'],
    'image': ['Pillow>=5.1.0'],
    'xml': ['xmltodict>=0.12.0']
=======
    'ase': ['ase>=3.19'],
    'csv': ['tableschema>=1<2']
>>>>>>> 54d03279
}
extra_reqs['all'] = set(sum(extra_reqs.values(), []))

setup(
    name="materials_io",
    version=version,
    packages=find_packages(include=['materials_io*']) + ['materials_io.schemas'],
    install_requires=['mdf_toolbox>=0.5.0', 'stevedore>=1.28.0', 'materials_io'],
    extras_require=extra_reqs,
    include_package_data=True,
    package_data={'materials_io.schemas': ['*.json']},
    entry_points={
        'materialsio.parser': [
            'ase = materials_io.ase:AseParser',
            'crystal = materials_io.crystal_structure:CrystalStructureParser',
            'csv = materials_io.csv:CSVParser'
            'dft = materials_io.dft:DFTParser',
            'em = materials_io.electron_microscopy:ElectronMicroscopyParser',
            'filename = materials_io.filename:FilenameExtractor',
            'generic = materials_io.file:GenericFileParser',
            'image = materials_io.image:ImageParser',
            'json = materials_io.json:JSONExtractor',
            'noop = materials_io.testing:NOOPParser',
            'tdb = materials_io.tdb:TDBExtractor',
            'xml = materials_io.xml:XMLExtractor',
            'yaml = materials_io.yaml:YAMLExtractor'
        ],
        'materialsio.adapter': [
            'noop = materials_io.adapters.base:NOOPAdapter',
            'serialize = materials_io.adapters.base:SerializeAdapter'
        ]
    }
)<|MERGE_RESOLUTION|>--- conflicted
+++ resolved
@@ -9,19 +9,14 @@
 
 # Requirements for the extras
 extra_reqs = {
-    'ase': ['ase>=3'],
+    'ase': ['ase>=3.19'],
     'crystal_structure': ['pymatgen>=2018.11.30', 'ase>=3'],
     'csv': ['tableschema>=1<2'],
     'dft': ['dfttopif>=1.1.0'],
-<<<<<<< HEAD
     'electron_microscopy': ['hyperspy>=1.4.1'],
     'file': ['python-magic>=0.4.15'],
     'image': ['Pillow>=5.1.0'],
     'xml': ['xmltodict>=0.12.0']
-=======
-    'ase': ['ase>=3.19'],
-    'csv': ['tableschema>=1<2']
->>>>>>> 54d03279
 }
 extra_reqs['all'] = set(sum(extra_reqs.values(), []))
 

--- conflicted
+++ resolved
@@ -106,13 +106,7 @@
             # for groups that may span directories)
             elif os.path.isdir(fn):
                 for f in os.listdir(fn):
-<<<<<<< HEAD
                     yield from self.group(os.path.join(fn, f))
-=======
-                    groups.extend(self.group(os.path.join(fn, f), context))
-
-        return groups
->>>>>>> fde178cf
 
     def citations(self) -> List[str]:
         """Citation(s) and reference(s) for this parser
